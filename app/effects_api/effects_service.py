--- conflicted
+++ resolved
@@ -1318,209 +1318,177 @@
         return float(np.mean(vals)) if vals else np.nan
 
     async def values_oriented_requirements(
-            self,
-            token: str,
-            params: TerritoryTransformationDTO | DevelopmentDTO,
-            persist: Literal["full", "table_only"] = "full",
-    ):
-        method_name = "values_oriented_requirements"
-
-<<<<<<< HEAD
-        params = await self.get_optimal_func_zone_data(params, token)
-        params_for_hash = await self.build_hash_params(params, token)
-        phash = self.cache.params_hash(params_for_hash)
-        force = getattr(params, "force", False)
-=======
-        info_curr = await self.urban_api_client.get_scenario_info(params.scenario_id, token)
-        updated_at_curr = info_curr["updated_at"]
-        project_id = (info_curr.get("project") or {}).get("project_id")
-        regional_id = (info_curr.get("parent_scenario") or {}).get("id")
->>>>>>> 586a91b6
-
-        base_id: Optional[int] = None
-        if project_id and regional_id:
-            proj_scenarios = await self.urban_api_client.get_project_scenarios(project_id, token)
-
-<<<<<<< HEAD
-        cached = (
-            None if force else self.cache.load(method_name, params.scenario_id, phash)
-        )
-        if cached and cached["meta"].get("scenario_updated_at") == updated_at:
-            if "result" in cached["data"]:
-                payload = cached["data"]["result"]
-                result_df = pd.DataFrame(
-                    data=payload["data"],
-                    index=payload["index"],
-                    columns=payload["columns"],
-                )
-                result_df.index.name = payload.get("index_name", None)
-                return result_df
-=======
-            def _truthy_is_based(x):
-                v = x.get("is_based")
-                return v is True or v == 1 or (isinstance(v, str) and v.lower() == "true")
-
-            def _parent_id(x):
-                p = x.get("parent_scenario")
-                return p.get("id") if isinstance(p, dict) else p
-
-            def _sid(x):
-                try:
-                    return int(x.get("scenario_id"))
-                except Exception:
-                    return None
-
-            matches = [
-                s for s in proj_scenarios
-                if _truthy_is_based(s) and _parent_id(s) == regional_id and _sid(s) is not None
-            ]
-            if not matches:
-                only_based = [s for s in proj_scenarios if _truthy_is_based(s) and _sid(s) is not None]
-                if only_based:
-                    only_based.sort(key=lambda x: (x.get("updated_at") is not None, x.get("updated_at")), reverse=True)
-                    matches = [only_based[0]]
-            if matches:
-                matches.sort(key=lambda x: (x.get("updated_at") is not None, x.get("updated_at")), reverse=True)
-                base_id = _sid(matches[0])
-
-        if base_id is None:
-            base_id = params.scenario_id
-
-        params_base = params.model_copy(update={
-            "scenario_id": base_id,
-            "proj_func_zone_source": None,
-            "proj_func_source_year": None,
-            "context_func_zone_source": None,
-            "context_func_source_year": None,
-        })
-        params_base = await self.get_optimal_func_zone_data(params_base, token)
-
-        params_for_hash_base = await self.build_hash_params(params_base, token)
-        phash_base = self.cache.params_hash(params_for_hash_base)
-        info_base = await self.urban_api_client.get_scenario_info(base_id, token)
-        updated_at_base = info_base["updated_at"]
-
-        def _result_to_df(payload: Any) -> pd.DataFrame:
-            if isinstance(payload, dict) and "data" not in payload:
-                items = sorted(((int(k), v.get("value", 0.0)) for k, v in payload.items()), key=lambda t: t[0])
-                idx = [k for k, _ in items]
-                vals = [float(v) if v is not None else 0.0 for _, v in items]
-                return pd.DataFrame({"social_value_level": vals}, index=idx)
-            df = pd.DataFrame(data=payload["data"], index=payload["index"], columns=payload["columns"])
-            df.index.name = payload.get("index_name", None)
-            return df
-
+        self,
+        token: str,
+        params: TerritoryTransformationDTO | DevelopmentDTO,
+        persist: Literal["full", "table_only"] = "full",
+):
+
+    method_name = "values_oriented_requirements"
+
+    info_curr = await self.urban_api_client.get_scenario_info(params.scenario_id, token)
+    updated_at_curr = info_curr["updated_at"]
+    project_id = (info_curr.get("project") or {}).get("project_id")
+    regional_id = (info_curr.get("parent_scenario") or {}).get("id")
+
+    force: bool = bool(getattr(params, "force", False))
+
+    base_id: Optional[int] = None
+    if project_id and regional_id:
+        proj_scenarios = await self.urban_api_client.get_project_scenarios(project_id, token)
+
+        def _truthy_is_based(x):
+            v = x.get("is_based")
+            return v is True or v == 1 or (isinstance(v, str) and v.lower() == "true")
+
+        def _parent_id(x):
+            p = x.get("parent_scenario")
+            return p.get("id") if isinstance(p, dict) else p
+
+        def _sid(x):
+            try:
+                return int(x.get("scenario_id"))
+            except Exception:
+                return None
+
+        matches = [
+            s for s in proj_scenarios
+            if _truthy_is_based(s) and _parent_id(s) == regional_id and _sid(s) is not None
+        ]
+        if not matches:
+            only_based = [s for s in proj_scenarios if _truthy_is_based(s) and _sid(s) is not None]
+            if only_based:
+                only_based.sort(key=lambda x: (x.get("updated_at") is not None, x.get("updated_at")), reverse=True)
+                matches = [only_based[0]]
+        if matches:
+            matches.sort(key=lambda x: (x.get("updated_at") is not None, x.get("updated_at")), reverse=True)
+            base_id = _sid(matches[0])
+
+    if base_id is None:
+        base_id = params.scenario_id
+
+    params_base = params.model_copy(update={
+        "scenario_id": base_id,
+        "proj_func_zone_source": None,
+        "proj_func_source_year": None,
+        "context_func_zone_source": None,
+        "context_func_source_year": None,
+    })
+    params_base = await self.get_optimal_func_zone_data(params_base, token)
+
+    params_for_hash_base = await self.build_hash_params(params_base, token)
+    phash_base = self.cache.params_hash(params_for_hash_base)
+    info_base = await self.urban_api_client.get_scenario_info(base_id, token)
+    updated_at_base = info_base["updated_at"]
+
+    def _result_to_df(payload: Any) -> pd.DataFrame:
+        if isinstance(payload, dict) and "data" not in payload:
+            items = sorted(((int(k), v.get("value", 0.0)) for k, v in payload.items()), key=lambda t: t[0])
+            idx = [k for k, _ in items]
+            vals = [float(v) if v is not None else 0.0 for _, v in items]
+            return pd.DataFrame({"social_value_level": vals}, index=idx)
+        df = pd.DataFrame(data=payload["data"], index=payload["index"], columns=payload["columns"])
+        df.index.name = payload.get("index_name", None)
+        return df
+
+    if not force:
         cached_base = self.cache.load(method_name, base_id, phash_base)
-        if cached_base and cached_base["meta"].get("scenario_updated_at") == updated_at_base and "result" in \
-                cached_base["data"]:
+        if cached_base and cached_base["meta"].get("scenario_updated_at") == updated_at_base and "result" in cached_base["data"]:
             return _result_to_df(cached_base["data"]["result"])
->>>>>>> 586a91b6
-
-        context_blocks, _ = await self.aggregate_blocks_layer_context(
-            params.scenario_id,
-            params.context_func_zone_source,
-            params.context_func_source_year,
-            token,
-        )
-
-        scenario_blocks, _ = await self.aggregate_blocks_layer_scenario(
-            params_base.scenario_id,
-            params_base.proj_func_zone_source,
-            params_base.proj_func_source_year,
-            token,
-        )
-        scenario_blocks = scenario_blocks.to_crs(context_blocks.crs)
-
-        cap_cols = [c for c in scenario_blocks.columns if c.startswith("capacity_")]
-        scenario_blocks.loc[scenario_blocks["is_project"], ["population"] + cap_cols] = 0
-        if "capacity" in scenario_blocks.columns:
-            scenario_blocks = scenario_blocks.drop(columns="capacity")
-
-        blocks = gpd.GeoDataFrame(
-            pd.concat([context_blocks, scenario_blocks], ignore_index=True),
-            crs=context_blocks.crs,
-        )
-
-        service_types = await self.urban_api_client.get_service_types()
-        service_types = await adapt_service_types(service_types, self.urban_api_client)
-        service_types = service_types[~service_types["social_values"].isna()].copy()
-
-        graph = get_accessibility_graph(blocks, "intermodal")
-        acc_mx = calculate_accessibility_matrix(blocks, graph)
-
-        prov_gdfs: dict[str, gpd.GeoDataFrame] = {}
-        for st_id in service_types.index:
-            st_name = service_types.loc[st_id, "name"]
-            prov_gdf = await self._assess_provision(blocks, acc_mx, st_name)
-            prov_gdf = prov_gdf.to_crs(4326).drop(columns="provision_weak", errors="ignore")
-            num_cols = prov_gdf.select_dtypes(include="number").columns
-            prov_gdf[num_cols] = prov_gdf[num_cols].fillna(0)
-            prov_gdfs[st_name] = prov_gdf
-
-        social_values_provisions: dict[str, list[float | None]] = {}
-        for st_id in service_types.index:
-            st_name = service_types.loc[st_id, "name"]
-            social_values = service_types.loc[st_id, "social_values"]
-
-            prov_gdf = prov_gdfs.get(st_name)
-            if prov_gdf is None or prov_gdf.empty:
-                continue
-
-            if prov_gdf["demand"].sum() == 0:
-                prov_total = None
-            else:
-                prov_total = float(provision_strong_total(prov_gdf))
-
-            for sv in social_values:
-                social_values_provisions.setdefault(sv, []).append(prov_total)
-
-        soc_values_map = await self.urban_api_client.get_social_values_info()
-
-        index = list(social_values_provisions.keys())
-        result_df = pd.DataFrame(
-            data=[self._get_value_level(social_values_provisions[sv]) for sv in index],
-            index=index,
-            columns=["social_value_level"],
-        )
-
-        values_table = {
-            int(sv_id): {
-                "name": soc_values_map.get(sv_id, str(sv_id)),
-                "value": round(float(val), 2) if val else 0.0,
-            }
-            for sv_id, val in result_df["social_value_level"].to_dict().items()
+
+    context_blocks, _ = await self.aggregate_blocks_layer_context(
+        params.scenario_id,
+        params_base.context_func_zone_source,
+        params_base.context_func_source_year,
+        token,
+    )
+
+    scenario_blocks, _ = await self.aggregate_blocks_layer_scenario(
+        params_base.scenario_id,
+        params_base.proj_func_zone_source,
+        params_base.proj_func_source_year,
+        token,
+    )
+    scenario_blocks = scenario_blocks.to_crs(context_blocks.crs)
+
+    cap_cols = [c for c in scenario_blocks.columns if c.startswith("capacity_")]
+    scenario_blocks.loc[scenario_blocks["is_project"], ["population"] + cap_cols] = 0
+    if "capacity" in scenario_blocks.columns:
+        scenario_blocks = scenario_blocks.drop(columns="capacity")
+
+    blocks = gpd.GeoDataFrame(
+        pd.concat([context_blocks, scenario_blocks], ignore_index=True),
+        crs=context_blocks.crs,
+    )
+
+    service_types = await self.urban_api_client.get_service_types()
+    service_types = await adapt_service_types(service_types, self.urban_api_client)
+    service_types = service_types[~service_types["social_values"].isna()].copy()
+
+    graph = get_accessibility_graph(blocks, "intermodal")
+    acc_mx = calculate_accessibility_matrix(blocks, graph)
+
+    prov_gdfs: Dict[str, gpd.GeoDataFrame] = {}
+    for st_id in service_types.index:
+        st_name = service_types.loc[st_id, "name"]
+        prov_gdf = await self._assess_provision(blocks, acc_mx, st_name)
+        prov_gdf = prov_gdf.to_crs(4326).drop(columns="provision_weak", errors="ignore")
+        num_cols = prov_gdf.select_dtypes(include="number").columns
+        prov_gdf[num_cols] = prov_gdf[num_cols].fillna(0)
+        prov_gdfs[st_name] = prov_gdf
+
+    social_values_provisions: Dict[str, list[float | None]] = {}
+    for st_id in service_types.index:
+        st_name = service_types.loc[st_id, "name"]
+        social_values = service_types.loc[st_id, "social_values"]
+        prov_gdf = prov_gdfs.get(st_name)
+        if prov_gdf is None or prov_gdf.empty:
+            continue
+        prov_total = None if prov_gdf["demand"].sum() == 0 else float(provision_strong_total(prov_gdf))
+        for sv in social_values:
+            social_values_provisions.setdefault(sv, []).append(prov_total)
+
+    soc_values_map = await self.urban_api_client.get_social_values_info()
+    index = list(social_values_provisions.keys())
+    result_df = pd.DataFrame(
+        data=[self._get_value_level(social_values_provisions[sv]) for sv in index],
+        index=index,
+        columns=["social_value_level"],
+    )
+    values_table = {
+        int(sv_id): {
+            "name": soc_values_map.get(sv_id, str(sv_id)),
+            "value": round(float(val), 2) if val else 0.0,
         }
-
-        if persist == "full":
-            payload = {
-                "provision": {
-                    name: await gdf_to_ru_fc_rounded(gdf, ndigits=6)
-                    for name, gdf in prov_gdfs.items()
-                },
-                "result": values_table,
-            }
-        else:
-            payload = {"result": values_table}
-
-        self.cache.save(
-            method_name,
-            base_id,  # ← ключ кэша по базовому сценарию
-            params_for_hash_base,  # ← и хэш тоже базовый
-            payload,
-            scenario_updated_at=updated_at_base,
-        )
-
-        return result_df
+        for sv_id, val in result_df["social_value_level"].to_dict().items()
+    }
+
+    if persist == "full":
+        payload = {
+            "provision": {
+                name: await gdf_to_ru_fc_rounded(gdf, ndigits=6)
+                for name, gdf in prov_gdfs.items()
+            },
+            "result": values_table,
+        }
+    else:
+        payload = {"result": values_table}
+
+    self.cache.save(
+        method_name,
+        base_id,
+        params_for_hash_base,
+        payload,
+        scenario_updated_at=updated_at_base,
+    )
+
+    return result_df
 
     async def run_values_oriented_requirements(
             self,
             token: str,
             params: TerritoryTransformationDTO,
     ):
-        """
-        Находит базовый сценарий, считает текущий (full) и базовый (table_only),
-        читает обе таблицы из кэша и дописывает их в кэш текущего сценария.
-        """
         method_name = "values_oriented_requirements"
 
         df_current = await self.values_oriented_requirements(token, params, persist="full")
@@ -1630,4 +1598,116 @@
                 scenario_updated_at=updated_at_curr,
             )
 
-        return df_current, table_current, table_base+        return df_current, table_current, table_base
+
+    async def run_values_oriented_requirements(
+        self,
+        token: str,
+        params: TerritoryTransformationDTO,
+):
+    method_name = "values_oriented_requirements"
+
+    df_current = await self.values_oriented_requirements(token, params, persist="full")
+
+    params_for_hash_curr = await self.build_hash_params(params, token)
+    phash_curr = self.cache.params_hash(params_for_hash_curr)
+    info_curr = await self.urban_api_client.get_scenario_info(params.scenario_id, token)
+    updated_at_curr = info_curr["updated_at"]
+
+    cached_curr = self.cache.load(method_name, params.scenario_id, phash_curr)
+    if not (cached_curr and cached_curr["meta"].get("scenario_updated_at") == updated_at_curr):
+        raise RuntimeError("Не удалось найти кэш текущего сценария после расчёта.")
+
+    def _extract_values_table(payload, soc_values_map):
+        if isinstance(payload, dict) and "data" not in payload:
+            return payload
+        df = pd.DataFrame(data=payload["data"], index=payload["index"], columns=payload["columns"])
+        df.index.name = payload.get("index_name", None)
+        col = df.columns[0]
+        return {
+            int(sv_id): {
+                "name": soc_values_map.get(sv_id, str(sv_id)),
+                "value": round(float(val), 2) if val else 0.0
+            }
+            for sv_id, val in df[col].to_dict().items()
+        }
+
+    soc_values_map = await self.urban_api_client.get_social_values_info()
+    table_current = _extract_values_table(cached_curr["data"]["result"], soc_values_map)
+
+    project_id = (info_curr.get("project") or {}).get("project_id")
+    regional_id = (info_curr.get("parent_scenario") or {}).get("id")
+    base_id, base_updated_at = None, None
+
+    if project_id and regional_id:
+        proj_scenarios = await self.urban_api_client.get_project_scenarios(project_id, token)
+
+        def _truthy_is_based(x):
+            v = x.get("is_based")
+            return v is True or v == 1 or (isinstance(v, str) and v.lower() == "true")
+
+        def _parent_id(x):
+            p = x.get("parent_scenario")
+            return p.get("id") if isinstance(p, dict) else p
+
+        def _sid(x):
+            try:
+                return int(x.get("scenario_id"))
+            except Exception:
+                return None
+
+        matches = [
+            s for s in proj_scenarios
+            if _truthy_is_based(s) and _parent_id(s) == regional_id and _sid(s) is not None
+        ]
+        if not matches:
+            only_based = [s for s in proj_scenarios if _truthy_is_based(s) and _sid(s) is not None]
+            if only_based:
+                only_based.sort(key=lambda x: (x.get("updated_at") is not None, x.get("updated_at")), reverse=True)
+                matches = [only_based[0]]
+        if matches:
+            matches.sort(key=lambda x: (x.get("updated_at") is not None, x.get("updated_at")), reverse=True)
+            base_id = _sid(matches[0])
+            base_updated_at = matches[0].get("updated_at")
+
+    table_base: Dict[int, Dict[str, Any]] = {}
+
+    if base_id:
+        params_base = params.model_copy(update={
+            "scenario_id": base_id,
+            "proj_func_zone_source": None,
+            "proj_func_source_year": None,
+            "context_func_zone_source": None,
+            "context_func_source_year": None,
+        })
+        params_base = await self.get_optimal_func_zone_data(params_base, token)
+
+        params_for_hash_base = await self.build_hash_params(params_base, token)
+        phash_base = self.cache.params_hash(params_for_hash_base)
+
+        if not base_updated_at:
+            info_base = await self.urban_api_client.get_scenario_info(base_id, token)
+            base_updated_at = info_base.get("updated_at")
+
+        cached_base = self.cache.load(method_name, base_id, phash_base)
+        if cached_base and cached_base["meta"].get("scenario_updated_at") == base_updated_at and "result" in cached_base["data"]:
+            table_base = _extract_values_table(cached_base["data"]["result"], soc_values_map)
+        else:
+            _ = await self.values_oriented_requirements(token, params_base, persist="table_only")
+            cached_base = self.cache.load(method_name, base_id, phash_base)
+            if cached_base and cached_base["meta"].get("scenario_updated_at") == base_updated_at and "result" in cached_base["data"]:
+                table_base = _extract_values_table(cached_base["data"]["result"], soc_values_map)
+
+        self.cache.save(
+            method_name,
+            params.scenario_id,
+            params_for_hash_curr,
+            {
+                **cached_curr["data"],
+                "values_table_current": table_current,
+                "values_table_base": table_base,
+            },
+            scenario_updated_at=updated_at_curr,
+        )
+
+    return df_current, table_current, table_base