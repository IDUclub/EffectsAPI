import geopandas as gpd
import pandas as pd
from blocksnet.blocks.cutting import cut_urban_blocks, preprocess_urban_objects
from blocksnet.preprocessing.imputing import impute_buildings, impute_services

from app.dependencies import urban_api_gateway
from app.effects_api.constants.const import LIVING_BUILDINGS_ID, ROADS_ID, WATER_ID
from app.effects_api.modules.buildings_service import adapt_buildings
from app.effects_api.modules.functional_sources_service import adapt_functional_zones
from app.effects_api.modules.scenario_service import (
    _get_best_functional_zones_source,
    close_gaps,
)
from app.effects_api.modules.services_service import adapt_services

# from blocksnet.relations import get_accessibility_context
# from blocksnet.config import service_types_config
# from blocksnet.analysis.provision import competitive_provision


async def _get_project_boundaries(project_id: int, token: str):
    return gpd.GeoDataFrame(
        geometry=[
            await urban_api_gateway.get_project_geometry(project_id, token=token)
        ],
        crs=4326,
    )


async def _get_context_boundaries(project_id: int, token: str) -> gpd.GeoDataFrame:
    project = await urban_api_gateway.get_project(project_id, token)
    context_ids = project["properties"]["context"]
    geometries = [
        await urban_api_gateway.get_territory_geometry(territory_id)
        for territory_id in context_ids
    ]
    return gpd.GeoDataFrame(geometry=geometries, crs=4326)


<<<<<<< HEAD
async def _get_context_roads(scenario_id: int):
    gdf = await urban_api_gateway.get_physical_objects(
        scenario_id, physical_object_function_id=ROADS_ID
=======
async def _get_context_roads(project_id: int, token: str):
    gdf = await urban_api_gateway.get_physical_objects(
        project_id, token, physical_object_function_id=ROADS_ID
>>>>>>> badd1cbc
    )
    return gdf[["geometry"]].reset_index(drop=True)


<<<<<<< HEAD
async def _get_context_water(scenario_id: int):
    gdf = await urban_api_gateway.get_physical_objects(
        scenario_id, physical_object_function_id=WATER_ID
=======
async def _get_context_water(project_id: int, token: str):
    gdf = await urban_api_gateway.get_physical_objects(
        project_id, token, physical_object_function_id=WATER_ID
>>>>>>> badd1cbc
    )
    return gdf[["geometry"]].reset_index(drop=True)


async def _get_context_blocks(
<<<<<<< HEAD
    scenario_id: int, boundaries: gpd.GeoDataFrame
=======
    project_id: int, boundaries: gpd.GeoDataFrame, token: str
>>>>>>> badd1cbc
) -> gpd.GeoDataFrame:
    crs = boundaries.crs
    boundaries.geometry = boundaries.buffer(-1)

<<<<<<< HEAD
    water = await _get_context_water(scenario_id)
    water = water.to_crs(crs)
    roads = await _get_context_roads(scenario_id)
=======
    water = await _get_context_water(project_id, token)
    water = water.to_crs(crs)
    roads = await _get_context_roads(project_id, token)
>>>>>>> badd1cbc
    roads = roads.to_crs(crs)
    roads.geometry = close_gaps(roads, 1)

    lines, polygons = preprocess_urban_objects(roads, None, water)
    blocks = cut_urban_blocks(boundaries, lines, polygons)
    return blocks


<<<<<<< HEAD
async def get_context_blocks(project_id: int, scenario_id: int):
    project_boundaries = await _get_project_boundaries(project_id)
    context_boundaries = await _get_context_boundaries(project_id)
=======
async def get_context_blocks(project_id: int, token: str):
    project_boundaries = await _get_project_boundaries(project_id, token)
    context_boundaries = await _get_context_boundaries(project_id, token)
>>>>>>> badd1cbc

    crs = context_boundaries.estimate_utm_crs()
    context_boundaries = context_boundaries.to_crs(crs)
    project_boundaries = project_boundaries.to_crs(crs)

    context_boundaries = context_boundaries.overlay(
        project_boundaries, how="difference"
    )
<<<<<<< HEAD
    return await _get_context_blocks(scenario_id, context_boundaries)
=======
    return await _get_context_blocks(project_id, context_boundaries, token)
>>>>>>> badd1cbc


async def get_context_functional_zones(
    scenario_id: int, source: str, year: int, token: str
) -> gpd.GeoDataFrame:
<<<<<<< HEAD
    sources_df = await urban_api_gateway.get_functional_zones_sources(scenario_id)
    year, source = await _get_best_functional_zones_source(sources_df, source, year)
    functional_zones = await urban_api_gateway.get_functional_zones(
        scenario_id, year, source
=======
    sources_df = await urban_api_gateway.get_functional_zones_sources(project_id, token)
    year, source = await _get_best_functional_zones_source(sources_df, source, year)
    functional_zones = await urban_api_gateway.get_functional_zones(
        token, project_id, year, source
>>>>>>> badd1cbc
    )
    functional_zones = functional_zones.loc[
        functional_zones.geometry.geom_type.isin({"Polygon", "MultiPolygon"})
    ].reset_index(drop=True)
    return adapt_functional_zones(functional_zones)


<<<<<<< HEAD
async def get_context_buildings(scenario_id: int):
    gdf = await urban_api_gateway.get_physical_objects(
        scenario_id, physical_object_type_id=LIVING_BUILDINGS_ID, centers_only=True
=======
async def get_context_buildings(project_id: int, token: str):
    gdf = await urban_api_gateway.get_physical_objects(
        project_id,
        token,
        physical_object_type_id=LIVING_BUILDINGS_ID,
        centers_only=True,
>>>>>>> badd1cbc
    )
    gdf = adapt_buildings(gdf.reset_index(drop=True))
    crs = gdf.estimate_utm_crs()
    return impute_buildings(gdf.to_crs(crs)).to_crs(4326)


<<<<<<< HEAD
async def get_context_services(scenario_id: int, service_types: pd.DataFrame):
    gdf = await urban_api_gateway.get_services(scenario_id, centers_only=True)
=======
async def get_context_services(
    project_id: int, service_types: pd.DataFrame, token: str
):
    gdf = await urban_api_gateway.get_services(
        project_id, centers_only=True, token=token
    )
>>>>>>> badd1cbc
    gdf = gdf.to_crs(gdf.estimate_utm_crs())
    gdfs = adapt_services(gdf.reset_index(drop=True), service_types)
    return {st: impute_services(gdf, st) for st, gdf in gdfs.items()}


# async def _assess_provision(
#         blocks: pd.DataFrame, acc_mx: pd.DataFrame, service_type: str
# ) -> gpd.GeoDataFrame:
#     _, demand, accessibility = service_types_config[service_type].values()
#     blocks["is_project"] = (
#         blocks["is_project"]
#         .fillna(False)
#         .astype(bool)
#     )
#     context_ids = await _get_accessibility_context(blocks, acc_mx, accessibility)
#     capacity_column = f"capacity_{service_type}"
#     if capacity_column not in blocks.columns:
#         blocks_df = blocks[["geometry", "population"]].fillna(0)
#         blocks_df["capacity"] = 0
#     else:
#         blocks_df = blocks.rename(columns={capacity_column: "capacity"})[
#             ["geometry", "population", "capacity"]
#         ].fillna(0)
#     prov_df, _ = competitive_provision(blocks_df, acc_mx, accessibility, demand)
#     prov_df = prov_df.loc[context_ids].copy()
#     return blocks[["geometry"]].join(prov_df, how="right")
#
# async def _get_accessibility_context(
#     blocks: pd.DataFrame, acc_mx: pd.DataFrame, accessibility: float
# ) -> list[int]:
#     blocks["population"] = blocks["population"].fillna(0)
#     project_blocks = blocks[blocks["is_project"]].copy()
#     context_blocks = get_accessibility_context(
#         acc_mx, project_blocks, accessibility, out=False, keep=True
#     )
#     return list(context_blocks.index)<|MERGE_RESOLUTION|>--- conflicted
+++ resolved
@@ -12,10 +12,6 @@
     close_gaps,
 )
 from app.effects_api.modules.services_service import adapt_services
-
-# from blocksnet.relations import get_accessibility_context
-# from blocksnet.config import service_types_config
-# from blocksnet.analysis.provision import competitive_provision
 
 
 async def _get_project_boundaries(project_id: int, token: str):
@@ -37,51 +33,29 @@
     return gpd.GeoDataFrame(geometry=geometries, crs=4326)
 
 
-<<<<<<< HEAD
 async def _get_context_roads(scenario_id: int):
     gdf = await urban_api_gateway.get_physical_objects(
         scenario_id, physical_object_function_id=ROADS_ID
-=======
-async def _get_context_roads(project_id: int, token: str):
-    gdf = await urban_api_gateway.get_physical_objects(
-        project_id, token, physical_object_function_id=ROADS_ID
->>>>>>> badd1cbc
     )
     return gdf[["geometry"]].reset_index(drop=True)
 
 
-<<<<<<< HEAD
 async def _get_context_water(scenario_id: int):
     gdf = await urban_api_gateway.get_physical_objects(
         scenario_id, physical_object_function_id=WATER_ID
-=======
-async def _get_context_water(project_id: int, token: str):
-    gdf = await urban_api_gateway.get_physical_objects(
-        project_id, token, physical_object_function_id=WATER_ID
->>>>>>> badd1cbc
     )
     return gdf[["geometry"]].reset_index(drop=True)
 
 
 async def _get_context_blocks(
-<<<<<<< HEAD
     scenario_id: int, boundaries: gpd.GeoDataFrame
-=======
-    project_id: int, boundaries: gpd.GeoDataFrame, token: str
->>>>>>> badd1cbc
 ) -> gpd.GeoDataFrame:
     crs = boundaries.crs
     boundaries.geometry = boundaries.buffer(-1)
 
-<<<<<<< HEAD
     water = await _get_context_water(scenario_id)
     water = water.to_crs(crs)
     roads = await _get_context_roads(scenario_id)
-=======
-    water = await _get_context_water(project_id, token)
-    water = water.to_crs(crs)
-    roads = await _get_context_roads(project_id, token)
->>>>>>> badd1cbc
     roads = roads.to_crs(crs)
     roads.geometry = close_gaps(roads, 1)
 
@@ -90,15 +64,9 @@
     return blocks
 
 
-<<<<<<< HEAD
 async def get_context_blocks(project_id: int, scenario_id: int):
     project_boundaries = await _get_project_boundaries(project_id)
     context_boundaries = await _get_context_boundaries(project_id)
-=======
-async def get_context_blocks(project_id: int, token: str):
-    project_boundaries = await _get_project_boundaries(project_id, token)
-    context_boundaries = await _get_context_boundaries(project_id, token)
->>>>>>> badd1cbc
 
     crs = context_boundaries.estimate_utm_crs()
     context_boundaries = context_boundaries.to_crs(crs)
@@ -107,27 +75,16 @@
     context_boundaries = context_boundaries.overlay(
         project_boundaries, how="difference"
     )
-<<<<<<< HEAD
     return await _get_context_blocks(scenario_id, context_boundaries)
-=======
-    return await _get_context_blocks(project_id, context_boundaries, token)
->>>>>>> badd1cbc
 
 
 async def get_context_functional_zones(
     scenario_id: int, source: str, year: int, token: str
 ) -> gpd.GeoDataFrame:
-<<<<<<< HEAD
     sources_df = await urban_api_gateway.get_functional_zones_sources(scenario_id)
     year, source = await _get_best_functional_zones_source(sources_df, source, year)
     functional_zones = await urban_api_gateway.get_functional_zones(
         scenario_id, year, source
-=======
-    sources_df = await urban_api_gateway.get_functional_zones_sources(project_id, token)
-    year, source = await _get_best_functional_zones_source(sources_df, source, year)
-    functional_zones = await urban_api_gateway.get_functional_zones(
-        token, project_id, year, source
->>>>>>> badd1cbc
     )
     functional_zones = functional_zones.loc[
         functional_zones.geometry.geom_type.isin({"Polygon", "MultiPolygon"})
@@ -135,68 +92,17 @@
     return adapt_functional_zones(functional_zones)
 
 
-<<<<<<< HEAD
 async def get_context_buildings(scenario_id: int):
     gdf = await urban_api_gateway.get_physical_objects(
         scenario_id, physical_object_type_id=LIVING_BUILDINGS_ID, centers_only=True
-=======
-async def get_context_buildings(project_id: int, token: str):
-    gdf = await urban_api_gateway.get_physical_objects(
-        project_id,
-        token,
-        physical_object_type_id=LIVING_BUILDINGS_ID,
-        centers_only=True,
->>>>>>> badd1cbc
     )
     gdf = adapt_buildings(gdf.reset_index(drop=True))
     crs = gdf.estimate_utm_crs()
     return impute_buildings(gdf.to_crs(crs)).to_crs(4326)
 
 
-<<<<<<< HEAD
 async def get_context_services(scenario_id: int, service_types: pd.DataFrame):
     gdf = await urban_api_gateway.get_services(scenario_id, centers_only=True)
-=======
-async def get_context_services(
-    project_id: int, service_types: pd.DataFrame, token: str
-):
-    gdf = await urban_api_gateway.get_services(
-        project_id, centers_only=True, token=token
-    )
->>>>>>> badd1cbc
     gdf = gdf.to_crs(gdf.estimate_utm_crs())
     gdfs = adapt_services(gdf.reset_index(drop=True), service_types)
-    return {st: impute_services(gdf, st) for st, gdf in gdfs.items()}
-
-
-# async def _assess_provision(
-#         blocks: pd.DataFrame, acc_mx: pd.DataFrame, service_type: str
-# ) -> gpd.GeoDataFrame:
-#     _, demand, accessibility = service_types_config[service_type].values()
-#     blocks["is_project"] = (
-#         blocks["is_project"]
-#         .fillna(False)
-#         .astype(bool)
-#     )
-#     context_ids = await _get_accessibility_context(blocks, acc_mx, accessibility)
-#     capacity_column = f"capacity_{service_type}"
-#     if capacity_column not in blocks.columns:
-#         blocks_df = blocks[["geometry", "population"]].fillna(0)
-#         blocks_df["capacity"] = 0
-#     else:
-#         blocks_df = blocks.rename(columns={capacity_column: "capacity"})[
-#             ["geometry", "population", "capacity"]
-#         ].fillna(0)
-#     prov_df, _ = competitive_provision(blocks_df, acc_mx, accessibility, demand)
-#     prov_df = prov_df.loc[context_ids].copy()
-#     return blocks[["geometry"]].join(prov_df, how="right")
-#
-# async def _get_accessibility_context(
-#     blocks: pd.DataFrame, acc_mx: pd.DataFrame, accessibility: float
-# ) -> list[int]:
-#     blocks["population"] = blocks["population"].fillna(0)
-#     project_blocks = blocks[blocks["is_project"]].copy()
-#     context_blocks = get_accessibility_context(
-#         acc_mx, project_blocks, accessibility, out=False, keep=True
-#     )
-#     return list(context_blocks.index)+    return {st: impute_services(gdf, st) for st, gdf in gdfs.items()}